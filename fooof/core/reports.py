--- conflicted
+++ resolved
@@ -22,11 +22,7 @@
 ###################################################################################################
 
 @check_dependency(plt, 'matplotlib')
-<<<<<<< HEAD
-def save_report_fm(fm, file_name, file_path=None, plt_log=True, **plot_kwargs):
-=======
-def save_report_fm(fm, file_name, file_path=None, plt_log=False, add_settings=True):
->>>>>>> bc415a90
+def save_report_fm(fm, file_name, file_path=None, plt_log=False, add_settings=True, **plot_kwargs):
     """Generate and save out a PDF report for a power spectrum model fit.
 
     Parameters
@@ -39,13 +35,10 @@
         Path to directory to save to. If None, saves to current directory.
     plt_log : bool, optional, default: False
         Whether or not to plot the frequency axis in log space.
-<<<<<<< HEAD
+    add_settings : bool, optional, default: True
+        Whether to add a print out of the model settings to the end of the report.
     plot_kwargs : keyword arguments
         Keyword arguments to pass into the plot method.
-=======
-    add_settings : bool, optional, default: True
-        Whether to add a print out of the model settings to the end of the report.
->>>>>>> bc415a90
     """
 
     # Define grid settings based on what is to be plotted
