--- conflicted
+++ resolved
@@ -70,18 +70,12 @@
         Figure axes upon which to plot.
     shades : list of [float, float] or list of list of [float, float]
         Shaded region(s) to add to plot, defined as [lower_bound, upper_bound].
-<<<<<<< HEAD
     colors : str or list of string
         Color(s) to plot shades.
     add_center : boolean, default: False
         Whether to add a line at the center point of the shaded regions.
     logged : boolean, default: False
-=======
-    add_center : bool
-        Whether to add a line at the center point of the shaded regions.
-    logged : bool
->>>>>>> 3d0c3885
-        Whether the shade values should be logged before applying to plot axes.
+        Whether the shade values should be logged before applying to plot axes.        
     """
 
     # If only only one shade region is specified, this embeds in a list, so that the loop works
