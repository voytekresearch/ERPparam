"""Plots for the FOOOF object.

Notes
-----
This file contains plotting functions that take as input a FOOOF object.
"""

import numpy as np

from fooof.core.utils import nearest_ind
from fooof.core.modutils import safe_import, check_dependency
from fooof.sim.gen import gen_periodic
from fooof.utils.data import trim_spectrum
from fooof.utils.params import compute_fwhm
from fooof.plts.spectra import plot_spectra
from fooof.plts.settings import PLT_FIGSIZES, PLT_COLORS
from fooof.plts.utils import check_ax, check_plot_kwargs, savefig
from fooof.plts.style import style_spectrum_plot, style_plot

plt = safe_import('.pyplot', 'matplotlib')

###################################################################################################
###################################################################################################

@savefig
@style_plot
@check_dependency(plt, 'matplotlib')
def plot_fm(fm, plot_peaks=None, plot_aperiodic=True, plt_log=False, add_legend=True,
            save_fig=False, file_name=None, file_path=None, ax=None, data_kwargs=None,
            model_kwargs=None, aperiodic_kwargs=None, peak_kwargs=None, **plot_kwargs):
    """Plot the power spectrum and model fit results from a FOOOF object.

    Parameters
    ----------
    fm : FOOOF
        Object containing a power spectrum and (optionally) results from fitting.
    plot_peaks : None or {'shade', 'dot', 'outline', 'line'}, optional
        What kind of approach to take to plot peaks. If None, peaks are not specifically plotted.
        Can also be a combination of approaches, separated by '-', for example: 'shade-line'.
    plot_aperiodic : boolean, optional, default: True
        Whether to plot the aperiodic component of the model fit.
    plt_log : boolean, optional, default: False
        Whether to plot the frequency values in log10 spacing.
    add_legend : boolean, optional, default: False
        Whether to add a legend describing the plot components.
    save_fig : bool, optional, default: False
        Whether to save out a copy of the plot.
    file_name : str, optional
        Name to give the saved out file.
    file_path : str, optional
        Path to directory to save to. If None, saves to current directory.
    ax : matplotlib.Axes, optional
        Figure axes upon which to plot.
    data_kwargs, model_kwargs, aperiodic_kwargs, peak_kwargs : None or dict, optional
        Keyword arguments to pass into the plot call for each plot element.
    **plot_kwargs
        Keyword arguments to pass into the ``style_plot``.

    Notes
    -----
    Since FOOOF objects store power values in log spacing,
    the y-axis (power) is plotted in log spacing by default.
    """

    ax = check_ax(ax, PLT_FIGSIZES['spectral'])

    # Log settings - note that power values in FOOOF objects are already logged
    log_freqs = plt_log
    log_powers = False

    # Plot the data, if available
    if fm.has_data:
<<<<<<< HEAD
        data_kwargs = check_plot_kwargs(data_kwargs, \
            {'color' : PLT_COLORS['data'], 'linewidth' : 2.0,
             'label' : 'Original Spectrum' if add_legend else None})
        plot_spectra(fm.freqs, fm.power_spectrum, log_freqs, log_powers,
                     ax=ax, plot_style=None, **data_kwargs)

    # Add the full model fit, and components (if requested)
    if fm.has_model:
        model_kwargs = check_plot_kwargs(model_kwargs, \
            {'color' : PLT_COLORS['model'], 'linewidth' : 3.0, 'alpha' : 0.5,
             'label' : 'Full Model Fit' if add_legend else None})
        plot_spectra(fm.freqs, fm.fooofed_spectrum_, log_freqs, log_powers,
                     ax=ax, plot_style=None, **model_kwargs)

        # Plot the aperiodic component of the model fit
        if plot_aperiodic:
            aperiodic_kwargs = check_plot_kwargs(aperiodic_kwargs, \
                {'color' : PLT_COLORS['aperiodic'], 'linewidth' : 3.0, 'alpha' : 0.5,
                 'linestyle' : 'dashed', 'label' : 'Aperiodic Fit' if add_legend else None})
            plot_spectra(fm.freqs, fm._ap_fit, log_freqs, log_powers,
                         ax=ax, plot_style=None, **aperiodic_kwargs)
=======
        data_defaults = {'color' : PLT_COLORS['data'], 'linewidth' : 2.0,
                         'label' : 'Original Spectrum' if add_legend else None}
        data_kwargs = check_plot_kwargs(data_kwargs, data_defaults)
        plot_spectrum(fm.freqs, fm.power_spectrum, log_freqs, log_powers, ax=ax, **data_kwargs)

    # Add the full model fit, and components (if requested)
    if fm.has_model:
        model_defaults = {'color' : PLT_COLORS['model'], 'linewidth' : 3.0, 'alpha' : 0.5,
                          'label' : 'Full Model Fit' if add_legend else None}
        model_kwargs = check_plot_kwargs(model_kwargs, model_defaults)
        plot_spectrum(fm.freqs, fm.fooofed_spectrum_, log_freqs, log_powers, ax=ax, **model_kwargs)

        # Plot the aperiodic component of the model fit
        if plot_aperiodic:
            aperiodic_defaults = {'color' : PLT_COLORS['aperiodic'], 'linewidth' : 3.0,
                                  'alpha' : 0.5, 'linestyle' : 'dashed',
                                  'label' : 'Aperiodic Fit' if add_legend else None}
            aperiodic_kwargs = check_plot_kwargs(aperiodic_kwargs, aperiodic_defaults)
            plot_spectrum(fm.freqs, fm._ap_fit, log_freqs, log_powers, ax=ax, **aperiodic_kwargs)
>>>>>>> 083cc08f

        # Plot the periodic components of the model fit
        if plot_peaks:
            _add_peaks(fm, plot_peaks, plt_log, ax, peak_kwargs)

    # Apply default style to plot
    style_spectrum_plot(ax, log_freqs, True)


def _add_peaks(fm, approach, plt_log, ax, peak_kwargs):
    """Add peaks to a model plot.

    Parameters
    ----------
    fm : FOOOF
        FOOOF object containing results from fitting.
    approach : {'shade', 'dot', 'outline', 'outline', 'line'}
        What kind of approach to take to plot peaks.
        Can also be a combination of approaches, separated by '-' (for example 'shade-line').
    plt_log : boolean, optional, default: False
        Whether to plot the frequency values in log10 spacing.
    ax : matplotlib.Axes
        Figure axes upon which to plot.
    peak_kwargs : None or dict
        Keyword arguments to pass into the plot call.
        This can be a flat dictionary, with plot keyword arguments,
        or a dictionary of dictionaries, with keys as labels indicating an `approach`,
        and values which contain a dictionary of plot keywords for that approach.

    Notes
    -----
    This is a pass through function, that takes a specification of one
    or multiple add peak approaches to use, and calls the relevant function(s).
    """

    # Input for kwargs could be None, so check if dict and typecast if not
    peak_kwargs = peak_kwargs if isinstance(peak_kwargs, dict) else {}

    # Split up approaches, in case multiple are specified, and apply each
    for cur_approach in approach.split('-'):

        try:

            # This unpacks kwargs, if it's embedded dictionaries for each approach
            plot_kwargs = peak_kwargs.get(cur_approach, peak_kwargs)

            # Pass through to the peak plotting function
            ADD_PEAK_FUNCS[cur_approach](fm, plt_log, ax, **plot_kwargs)

        except KeyError:
            raise ValueError("Plot peak type not understood.")


def _add_peaks_shade(fm, plt_log, ax, **plot_kwargs):
    """Add a shading in of all peaks.

    Parameters
    ----------
    fm : FOOOF
        FOOOF object containing results from fitting.
    plt_log : boolean
        Whether to plot the frequency values in log10 spacing.
    ax : matplotlib.Axes
        Figure axes upon which to plot.
    **plot_kwargs
        Keyword arguments to pass into the ``fill_between``.
    """

    defaults = {'color' : PLT_COLORS['periodic'], 'alpha' : 0.25}
    plot_kwargs = check_plot_kwargs(plot_kwargs, defaults)

    for peak in fm.gaussian_params_:

        peak_freqs = np.log10(fm.freqs) if plt_log else fm.freqs
        peak_line = fm._ap_fit + gen_periodic(fm.freqs, peak)

        ax.fill_between(peak_freqs, peak_line, fm._ap_fit, **plot_kwargs)


def _add_peaks_dot(fm, plt_log, ax, **plot_kwargs):
    """Add a short line, from aperiodic to peak, with a dot at the top.

    Parameters
    ----------
    fm : FOOOF
        FOOOF object containing results from fitting.
    plt_log : boolean
        Whether to plot the frequency values in log10 spacing.
    ax : matplotlib.Axes
        Figure axes upon which to plot.
    **plot_kwargs
        Keyword arguments to pass into the plot call.
    """

    defaults = {'color' : PLT_COLORS['periodic'], 'alpha' : 0.6, 'lw' : 2.5, 'ms' : 6}
    plot_kwargs = check_plot_kwargs(plot_kwargs, defaults)

    for peak in fm.peak_params_:

        ap_point = np.interp(peak[0], fm.freqs, fm._ap_fit)
        freq_point = np.log10(peak[0]) if plt_log else peak[0]

        # Add the line from the aperiodic fit up the tip of the peak
        ax.plot([freq_point, freq_point], [ap_point, ap_point + peak[1]], **plot_kwargs)

        # Add an extra dot at the tip of the peak
        ax.plot(freq_point, ap_point + peak[1], marker='o', **plot_kwargs)


def _add_peaks_outline(fm, plt_log, ax, **plot_kwargs):
    """Add an outline of each peak.

    Parameters
    ----------
    fm : FOOOF
        FOOOF object containing results from fitting.
    plt_log : boolean
        Whether to plot the frequency values in log10 spacing.
    ax : matplotlib.Axes
        Figure axes upon which to plot.
    **plot_kwargs
        Keyword arguments to pass into the plot call.
    """

    defaults = {'color' : PLT_COLORS['periodic'], 'alpha' : 0.7, 'lw' : 1.5}
    plot_kwargs = check_plot_kwargs(plot_kwargs, defaults)

    for peak in fm.gaussian_params_:

        # Define the frequency range around each peak to plot - peak bandwidth +/- 3
        peak_range = [peak[0] - peak[2]*3, peak[0] + peak[2]*3]

        # Generate a peak reconstruction for each peak, and trim to desired range
        peak_line = fm._ap_fit + gen_periodic(fm.freqs, peak)
        peak_freqs, peak_line = trim_spectrum(fm.freqs, peak_line, peak_range)

        # Plot the peak outline
        peak_freqs = np.log10(peak_freqs) if plt_log else peak_freqs
        ax.plot(peak_freqs, peak_line, **plot_kwargs)


def _add_peaks_line(fm, plt_log, ax, **plot_kwargs):
    """Add a long line, from the top of the plot, down through the peak, with an arrow at the top.

    Parameters
    ----------
    fm : FOOOF
        FOOOF object containing results from fitting.
    plt_log : boolean
        Whether to plot the frequency values in log10 spacing.
    ax : matplotlib.Axes
        Figure axes upon which to plot.
    **plot_kwargs
        Keyword arguments to pass into the plot call.
    """

    defaults = {'color' : PLT_COLORS['periodic'], 'alpha' : 0.7, 'lw' : 1.4, 'ms' : 10}
    plot_kwargs = check_plot_kwargs(plot_kwargs, defaults)

    ylims = ax.get_ylim()

    for peak in fm.peak_params_:

        freq_point = np.log10(peak[0]) if plt_log else peak[0]
        ax.plot([freq_point, freq_point], ylims, '-', **plot_kwargs)
        ax.plot(freq_point, ylims[1], 'v', **plot_kwargs)


def _add_peaks_width(fm, plt_log, ax, **plot_kwargs):
    """Add a line across the width of peaks.

    Parameters
    ----------
    fm : FOOOF
        FOOOF object containing results from fitting.
    plt_log : boolean
        Whether to plot the frequency values in log10 spacing.
    ax : matplotlib.Axes
        Figure axes upon which to plot.
    **plot_kwargs
        Keyword arguments to pass into the plot call.

    Notes
    -----
    This line represents the bandwidth (width or gaussian standard deviation) of
    the peak, though what is literally plotted is the full-width half-max.
    """

    defaults = {'color' : PLT_COLORS['periodic'], 'alpha' : 0.6, 'lw' : 2.5, 'ms' : 6}
    plot_kwargs = check_plot_kwargs(plot_kwargs, defaults)

    for peak in fm.gaussian_params_:

        peak_top = fm.power_spectrum[nearest_ind(fm.freqs, peak[0])]
        bw_freqs = [peak[0] - 0.5 * compute_fwhm(peak[2]),
                    peak[0] + 0.5 * compute_fwhm(peak[2])]

        if plt_log:
            bw_freqs = np.log10(bw_freqs)

        ax.plot(bw_freqs, [peak_top-(0.5*peak[1]), peak_top-(0.5*peak[1])], **plot_kwargs)


# Collect all the possible `add_peak_*` functions together
ADD_PEAK_FUNCS = {
    'shade' : _add_peaks_shade,
    'dot' : _add_peaks_dot,
    'outline' : _add_peaks_outline,
    'line' : _add_peaks_line,
    'width' : _add_peaks_width
}<|MERGE_RESOLUTION|>--- conflicted
+++ resolved
@@ -70,40 +70,17 @@
 
     # Plot the data, if available
     if fm.has_data:
-<<<<<<< HEAD
-        data_kwargs = check_plot_kwargs(data_kwargs, \
-            {'color' : PLT_COLORS['data'], 'linewidth' : 2.0,
-             'label' : 'Original Spectrum' if add_legend else None})
-        plot_spectra(fm.freqs, fm.power_spectrum, log_freqs, log_powers,
-                     ax=ax, plot_style=None, **data_kwargs)
-
-    # Add the full model fit, and components (if requested)
-    if fm.has_model:
-        model_kwargs = check_plot_kwargs(model_kwargs, \
-            {'color' : PLT_COLORS['model'], 'linewidth' : 3.0, 'alpha' : 0.5,
-             'label' : 'Full Model Fit' if add_legend else None})
-        plot_spectra(fm.freqs, fm.fooofed_spectrum_, log_freqs, log_powers,
-                     ax=ax, plot_style=None, **model_kwargs)
-
-        # Plot the aperiodic component of the model fit
-        if plot_aperiodic:
-            aperiodic_kwargs = check_plot_kwargs(aperiodic_kwargs, \
-                {'color' : PLT_COLORS['aperiodic'], 'linewidth' : 3.0, 'alpha' : 0.5,
-                 'linestyle' : 'dashed', 'label' : 'Aperiodic Fit' if add_legend else None})
-            plot_spectra(fm.freqs, fm._ap_fit, log_freqs, log_powers,
-                         ax=ax, plot_style=None, **aperiodic_kwargs)
-=======
         data_defaults = {'color' : PLT_COLORS['data'], 'linewidth' : 2.0,
                          'label' : 'Original Spectrum' if add_legend else None}
         data_kwargs = check_plot_kwargs(data_kwargs, data_defaults)
-        plot_spectrum(fm.freqs, fm.power_spectrum, log_freqs, log_powers, ax=ax, **data_kwargs)
+        plot_spectra(fm.freqs, fm.power_spectrum, log_freqs, log_powers, ax=ax, **data_kwargs)
 
     # Add the full model fit, and components (if requested)
     if fm.has_model:
         model_defaults = {'color' : PLT_COLORS['model'], 'linewidth' : 3.0, 'alpha' : 0.5,
                           'label' : 'Full Model Fit' if add_legend else None}
         model_kwargs = check_plot_kwargs(model_kwargs, model_defaults)
-        plot_spectrum(fm.freqs, fm.fooofed_spectrum_, log_freqs, log_powers, ax=ax, **model_kwargs)
+        plot_spectra(fm.freqs, fm.fooofed_spectrum_, log_freqs, log_powers, ax=ax, **model_kwargs)
 
         # Plot the aperiodic component of the model fit
         if plot_aperiodic:
@@ -111,8 +88,7 @@
                                   'alpha' : 0.5, 'linestyle' : 'dashed',
                                   'label' : 'Aperiodic Fit' if add_legend else None}
             aperiodic_kwargs = check_plot_kwargs(aperiodic_kwargs, aperiodic_defaults)
-            plot_spectrum(fm.freqs, fm._ap_fit, log_freqs, log_powers, ax=ax, **aperiodic_kwargs)
->>>>>>> 083cc08f
+            plot_spectra(fm.freqs, fm._ap_fit, log_freqs, log_powers, ax=ax, **aperiodic_kwargs)
 
         # Plot the periodic components of the model fit
         if plot_peaks:
