"""Test functions for ERPparam.sim.gen"""

import numpy as np
from numpy import array_equal

from ERPparam.tests.tutils import default_group_params

from ERPparam.sim.gen import *

###################################################################################################
###################################################################################################

def test_gen_times():

    t_range = [0, 10]
    fs = 1000

    times = gen_time_vector(t_range, fs)

    assert times.min() == t_range[0]
    assert times.max() == t_range[1]

    assert len(times) == int(t_range[1]*fs)+1

def test_gen_erp():

    # basic test
    time_range = (-0.5, 2)
    erp_latency = [0.1, 0.2]
    erp_amplitude = [2, -1.5]
    erp_width = [0.03, 0.05]
    erp_params = np.ravel(np.column_stack([erp_latency, erp_amplitude, erp_width]))
    nlv = 0.0 # no noise

    xs, ys = simulate_erp(time_range, erp_params, nlv)

    assert np.all(xs)
    assert np.all(ys)
    assert len(xs) == len(ys)

<<<<<<< HEAD
    # test with offset
    offset_params = [1, 0.5, 0.1]
    xs, ys = simulate_erp(time_range, erp_params, nlv, 
                          offset_params=offset_params)
    assert np.all(xs)
    assert np.all(ys)
    assert len(xs) == len(ys)

=======
>>>>>>> 04d9abf1
def test_gen_erp_return_params():

    time_range = (-0.5, 2)
    erp_latency = [0.1, 0.2]
    erp_amplitude = [2, -1.5]
    erp_width = [0.03, 0.05]
    erp_params = np.ravel(np.column_stack([erp_latency, erp_amplitude, erp_width]))
    nlv = 0.0 # no noise

    xs, ys, sp = simulate_erp(time_range, erp_params, nlv, return_params=True)

    # Test returning parameters
    assert array_equal(np.hstack(sp.peak_params), erp_params)
    assert sp.nlv == nlv

def test_gen_group_erps():

    # basic test
    n_sigs = 3

    xs, ys = simulate_erps(n_sigs, *default_group_params())

    assert np.all(xs)
    assert np.all(ys)
    assert ys.ndim == 2
    assert ys.shape[0] == n_sigs

<<<<<<< HEAD
    # test with offset
    offset_params = [1, 0.5, 0.1]
    xs, ys = simulate_erps(n_sigs, *default_group_params(), 
                           offset_params=offset_params)
    assert np.all(xs)
    assert np.all(ys)
    assert ys.ndim == 2
    assert ys.shape[0] == n_sigs

=======
>>>>>>> 04d9abf1
def test_gen_group_power_spectra_return_params():

    n_sigs = 3

    pes = [10, 0.5, 0.03]
    nlv = 0.01

    xs, ys, sim_params = simulate_erps(n_sigs, [1, 50], pes, nlv,
                                                 return_params=True)

    assert n_sigs == ys.shape[0] == len(sim_params)
    sp = sim_params[0]
    assert array_equal(sp.peak_params, [pes])
    assert sp.nlv == nlv

def test_gen_peaks_skewed():

    xs = gen_time_vector([0, 1], 1000)

    # positive skew
    pe_params = [0.5, 1, 0.1, 4]
    pe_vals = sim_erp(xs, pe_params, peak_mode='skewed_gaussian')
    assert np.all(np.invert(np.isnan(pe_vals)))
    assert np.isclose(xs[np.argmax(pe_vals)], 0.5, 1)
    print(xs[np.argmax(pe_vals)])

    # zero skew
    pe_params = [0.5, 1, 0.1, 0]
    pe_vals = sim_erp(xs, pe_params, peak_mode='skewed_gaussian')
    assert np.all(np.invert(np.isnan(pe_vals)))
    assert np.isclose(xs[np.argmax(pe_vals)], 0.5, 1)

    # negative skew
    pe_params = [0.5, 1, 0.1, -4]
    pe_vals = sim_erp(xs, pe_params, peak_mode='skewed_gaussian')
    assert np.all(np.invert(np.isnan(pe_vals)))
    assert np.isclose(xs[np.argmax(pe_vals)], 0.5, 1)

def test_gen_peaks():

    xs = gen_time_vector([0, 50], 1000)
    pe_params = [10, 2, 0.01]

    pe_vals = sim_erp(xs, pe_params)

    assert np.all(np.invert(np.isnan(pe_vals)))
    assert xs[np.argmax(pe_vals)] == 10

def test_gen_noise():

    t_range = [0,10]
    pe_params = [10, 2, 0.01]
    fs = 1000

    nlv = 0.1
    noise = sim_noise(t_range, pe_params, fs, nlv)
    assert np.all(np.invert(np.isnan(noise)))
    assert np.isclose(np.std(noise), (nlv*pe_params[1]), 0.25)

    nlv = 0.5
    noise = sim_noise(t_range, pe_params, fs, nlv)
    assert np.all(np.invert(np.isnan(noise)))
    assert np.isclose(np.std(noise), (nlv*pe_params[1]), 0.25)

def test_gen_signal_values():

    # basic test
    xs = gen_time_vector([0, 50], 1000)
    pe_params = [10, 2, 0.01]
    nlv = 0.1
    fs = 1000
    ys, time = gen_signal(xs, [0, 50], pe_params, fs, nlv)
    assert np.all(ys)

    # test with offset
    offset_params = [1, 0.5, 0.1]
    ys, time = gen_signal(xs, [0, 50], pe_params, fs, nlv, offset_params)
    assert np.all(ys)<|MERGE_RESOLUTION|>--- conflicted
+++ resolved
@@ -38,7 +38,6 @@
     assert np.all(ys)
     assert len(xs) == len(ys)
 
-<<<<<<< HEAD
     # test with offset
     offset_params = [1, 0.5, 0.1]
     xs, ys = simulate_erp(time_range, erp_params, nlv, 
@@ -47,8 +46,6 @@
     assert np.all(ys)
     assert len(xs) == len(ys)
 
-=======
->>>>>>> 04d9abf1
 def test_gen_erp_return_params():
 
     time_range = (-0.5, 2)
@@ -76,7 +73,6 @@
     assert ys.ndim == 2
     assert ys.shape[0] == n_sigs
 
-<<<<<<< HEAD
     # test with offset
     offset_params = [1, 0.5, 0.1]
     xs, ys = simulate_erps(n_sigs, *default_group_params(), 
@@ -86,8 +82,6 @@
     assert ys.ndim == 2
     assert ys.shape[0] == n_sigs
 
-=======
->>>>>>> 04d9abf1
 def test_gen_group_power_spectra_return_params():
 
     n_sigs = 3
