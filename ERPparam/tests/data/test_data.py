--- conflicted
+++ resolved
@@ -12,14 +12,7 @@
 ###################################################################################################
 
 def test_ERPparam_settings():
-<<<<<<< HEAD
-    # 'settings' : ['peak_width_limits', 'max_n_peaks', 'min_peak_height', 
-    #             'peak_threshold', 'peak_mode', 'fit_offset'],
-    settings = ERPparamSettings([1, 8], 8, 0.25, 2, 'gaussian', True)
-=======
-
-    settings = ERPparamSettings([1, 8], 8, 0.25, 2, 'gaussian', 0.75, 500) #['peak_width_limits', 'max_n_peaks','min_peak_height', 'peak_threshold']
->>>>>>> 02408b4e
+    settings = ERPparamSettings([1, 8], 8, 0.25, 2, 'gaussian', True, 0.75, 500)
     assert settings
 
     for field in OBJ_DESC['settings']:
