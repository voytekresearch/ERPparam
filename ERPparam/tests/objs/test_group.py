"""Tests for the ERPparam.objs.group, including the ERPparamGroup object and it's methods.

NOTES
-----
The tests here are not strong tests for accuracy.
They serve rather as 'smoke tests', for if anything fails completely.
"""

import os

import numpy as np
from numpy.testing import assert_equal
from pytest import raises

from ERPparam.core.items import OBJ_DESC
from ERPparam.core.modutils import safe_import
from ERPparam.core.errors import DataError, NoDataError, InconsistentDataError
from ERPparam.data import ERPparamResults
from ERPparam.sim import simulate_erps
from ERPparam.sim.params import param_sampler

pd = safe_import('pandas')

from ERPparam.tests.settings import TEST_DATA_PATH, TEST_REPORTS_PATH
from ERPparam.tests.tutils import default_group_params, plot_test

from ERPparam.objs.group import *

###################################################################################################
###################################################################################################

def test_fg():
    """Check ERPparamGroup object initializes properly."""

    # Note: doesn't assert fg itself, as it return false when group_results are empty
    #  This is due to the __len__ used in ERPparamGroup
    fg = ERPparamGroup(verbose=False)
    assert isinstance(fg, ERPparamGroup)

def test_fg_iter(tfg):
    """Check iterating through ERPparamGroup."""

    for res in tfg:
        assert res

def test_fg_getitem(tfg):
    """Check indexing, from custom __getitem__, in ERPparamGroup."""

    assert tfg[0]

def test_fg_has_data(tfg):
    """Test the has_data property attribute, with and without data."""

    assert tfg.has_model

    ntfg = ERPparamGroup()
    assert not ntfg.has_data

def test_fg_has_model(tfg):
    """Test the has_model property attribute, with and without model fits."""

    assert tfg.has_model

    ntfg = ERPparamGroup()
    assert not ntfg.has_model

    with raises(NoDataError):
        ntfg.fit()

def test_ERPparam_n_peaks(tfg):
    """Test the n_peaks property attribute."""

    assert tfg.n_peaks_

def test_n_null(tfg):
    """Test the n_null_ property attribute."""

    # Since there should have been no failed fits, this should return 0
    assert tfg.n_null_ == 0

def test_null_inds(tfg):
    """Test the null_inds_ property attribute."""

    # Since there should be no failed fits, this should return an empty list
    assert tfg.null_inds_ == []

def test_fg_fit_nk():
    """Test ERPparamGroup fit, no noise. Intialize empty Group obj, then feed data into fit func. """

    n_signals = 2
    xs, ys = simulate_erps(n_signals, *default_group_params())

    tfg = ERPparamGroup(verbose=False, max_n_peaks=4)
    tfg.fit(xs, ys)
    out = tfg.get_results()

    assert out
    assert len(out) == n_signals
    assert isinstance(out[0], ERPparamResults)
    assert np.all(out[1].gaussian_params[:, :3])

def test_fg_fit_nk_noise():
    """Test ERPparamGroup fit, on noisy data, to make sure nothing breaks."""

    n_signals = 2
    xs, ys = simulate_erps(n_signals, *default_group_params())

    tfg = ERPparamGroup(verbose=False, max_n_peaks=4)
    tfg.fit(xs, ys)

    # No accuracy checking here - just checking that it ran
    assert tfg.has_model

def test_fg_fit_progress(tfg):
    """Test running ERPparamGroup fitting, with a progress bar."""

    tfg.fit(progress='tqdm')

def test_fg_fail():
    """Test ERPparamGroup fit, in a way that some fits will fail.
    Also checks that model failures don't cause errors.
    """

    # Create some noisy spectra that will be hard to fit    
    time_range, erp_params, _ = default_group_params()
    nlv = 0.3

    xs, ys = simulate_erps(3, time_range, erp_params, nlv)

    # Use a fg with the max iterations set so low that it will fail to converge
    ntfg = ERPparamGroup(max_n_peaks=3, peak_threshold=1.5)
    ntfg.maxfev = 5

    # Fit models, where some will fail, to see if it completes cleanly
    ntfg.fit(xs, ys)

    # Check that results are all
    for res in ntfg.get_results():
        assert res

    # Test that get_params works with failed model fits
    outs1 = ntfg.get_params('gaussian_params')
    outs2 = ntfg.get_params('shape_params', 'sharpness')
    outs3 = ntfg.get_params('shape_params', 'latency')
    outs4 = ntfg.get_params('shape_params', 0)
    outs5 = ntfg.get_params('gaussian_params', 2)

    # Test shortcut labels
    outs6 = ntfg.get_params('gaussian')
    outs6 = ntfg.get_params('shape', 'latency')

    # Test the property attributes related to null model fits
    #   This checks that they do the right thing when there are null fits (failed fits)
    assert ntfg.n_null_ > 0
    assert ntfg.null_inds_

def test_fg_drop():
    """Test function to drop results from ERPparamGroup."""

    n_signals = 3
    xs, ys = simulate_erps(n_signals, *default_group_params())

    tfg = ERPparamGroup(verbose=False, peak_threshold=1.5, max_n_peaks=3)

    # Test dropping one ind
    tfg.fit(xs, ys)
    tfg.drop(0)

    dropped_fres = tfg.group_results[0]
    for field in dropped_fres._fields:
        assert np.all(np.isnan(getattr(dropped_fres, field)))

    # Test dropping multiple inds
    tfg.fit(xs, ys)
    drop_inds = [0, 2]
    tfg.drop(drop_inds)

    for drop_ind in drop_inds:
        dropped_fres = tfg.group_results[drop_ind]
        for field in dropped_fres._fields:
            assert np.all(np.isnan(getattr(dropped_fres, field)))

    # Test that a ERPparamGroup that has had inds dropped still works with `get_params`
    cfs = tfg.get_params('shape_params', 1)
    exps = tfg.get_params('gaussian_params', 'MN')
    assert np.all(np.isnan([exps[i,0] for i in range(exps.shape[0]) if exps[i,1] in drop_inds ]))
    #assert np.all(np.invert(np.isnan(np.delete(exps, drop_inds))))

def test_fg_fit_par():
    """Test ERPparamGroup fit, running in parallel."""

    n_signals = 2
    xs, ys = simulate_erps(n_signals, *default_group_params())

    tfg = ERPparamGroup(verbose=False)
    tfg.fit(xs, ys, n_jobs=2)
    out = tfg.get_results()

    assert out
    assert len(out) == n_signals
    assert isinstance(out[0], ERPparamResults)
    assert np.all(out[1].gaussian_params)

def test_fg_fit_skew():
    """Test ERPparamGroup fit, with skewed gaussian peaks."""

    n_signals = 2
    time_range, erp_params_d, nlvs = default_group_params()

    for skew in [-2, 0, 2]:
        erp_params_i = next(erp_params_d)
        chunks = [erp_params_i[i:i+3] for i in range(0, len(erp_params_i), 3)]
        erp_params = np.concatenate([np.append(chunk, skew) for chunk in chunks])
        xs, ys = simulate_erps(n_signals, time_range, erp_params, nlvs, 
                            peak_mode='skewed_gaussian')

        tfg = ERPparamGroup(verbose=False, max_n_peaks=4, peak_mode='skewed_gaussian')
<<<<<<< HEAD
        tfg.fit(xs, ys, n_jobs=2)
=======
        tfg.fit(xs, ys)
>>>>>>> 0d1e9085
        out = tfg.get_results()

        assert out
        assert len(out) == n_signals
        assert isinstance(out[0], ERPparamResults)
        assert np.all(out[1].gaussian_params)
        assert np.all(out[1].shape_params)

def test_fg_print(tfg):
    """Check print method (alias)."""

    tfg.print_results()
    assert True

def test_save_model_report(tfg):

    file_name = 'test_group_model_report'
    tfg.save_model_report(0, file_name, TEST_REPORTS_PATH)

    assert os.path.exists(os.path.join(TEST_REPORTS_PATH, file_name + '.pdf'))

def test_get_results(tfg):
    """Check get results method."""

    assert tfg.get_results()

def test_get_params(tfg):
    """Test the get_params method."""

    for dname in ['shape','shape_params',
                  'error', 'r_squared', 'gaussian_params', 'gaussian']:
        assert np.any(tfg.get_params(dname))

        if dname == 'gaussian_params' or dname == 'gaussian':
            for dtype in ['MN','HT','SD']:
                assert np.any(tfg.get_params(dname, dtype))

        if dname == 'shape_params' or dname == 'shape':
            for dtype in ['latency', 'amplitude', 'width','fwhm', 'rise_time', 'decay_time', 'symmetry',
            'sharpness', 'sharpness_rise', 'sharpness_decay']:
                assert np.any(tfg.get_params(dname, dtype))

@plot_test
def test_fg_plot(tfg, skip_if_no_mpl):
    """Check alias method for plot."""

    tfg.plot()

def test_fg_load():
    """Test load into ERPparamGroup. Note: loads files from test_core_io."""

    file_name_res = 'test_ERPparamgroup_res'
    file_name_set = 'test_ERPparamgroup_set'
    file_name_dat = 'test_ERPparamgroup_dat'

    # Test loading just results
    tfg = ERPparamGroup(verbose=False)
    tfg.load(file_name_res, TEST_DATA_PATH)
    assert len(tfg.group_results) > 0
    # Test that settings and data are None
    #   Except for aperiodic mode, which can be inferred from the data
    for setting in OBJ_DESC['settings']:
        if setting != 'aperiodic_mode':
            assert getattr(tfg, setting) is None
    assert tfg.signals is None

    # Test loading just settings
    tfg = ERPparamGroup(verbose=False)
    tfg.load(file_name_set, TEST_DATA_PATH)
    for setting in OBJ_DESC['settings']:
        assert getattr(tfg, setting) is not None
    # Test that results and data are None
    for result in OBJ_DESC['results']:
        assert np.all(np.isnan(getattr(tfg, result)))
    assert tfg.signals is None

    # Test loading just data
    tfg = ERPparamGroup(verbose=False)
    tfg.load(file_name_dat, TEST_DATA_PATH)
    assert tfg.signals is not None
    # Test that settings and results are None
    for setting in OBJ_DESC['settings']:
        assert getattr(tfg, setting) is None
    for result in OBJ_DESC['results']:
        assert np.all(np.isnan(getattr(tfg, result)))

    # Test loading all elements
    tfg = ERPparamGroup(verbose=False)
    file_name_all = 'test_ERPparamgroup_all'
    tfg.load(file_name_all, TEST_DATA_PATH)
    assert len(tfg.group_results) > 0
    for setting in OBJ_DESC['settings']:
        assert getattr(tfg, setting) is not None
    assert tfg.signals is not None
    for meta_dat in OBJ_DESC['meta_data']:
        assert getattr(tfg, meta_dat) is not None

def test_fg_report(skip_if_no_mpl):
    """Check that running the top level model method runs."""

    n_signals = 2
    xs, ys = simulate_erps(n_signals, *default_group_params())

    tfg = ERPparamGroup(verbose=False)
    tfg.report(xs, ys)

    assert tfg

    """Check return of an individual model fit to a ERPparam object from ERPparamGroup."""

    # Check without regenerating
    tfm0 = tfg.get_ERPparam(0, False)
    assert tfm0
    # Check that settings are copied over properly
    for setting in OBJ_DESC['settings']:
        assert getattr(tfg, setting) == getattr(tfm0, setting)

    # Check with regenerating
    tfm1 = tfg.get_ERPparam(1, True)
    assert tfm1
    # Check that regenerated model is created
    for result in OBJ_DESC['results']:
        if (result == 'gaussian_params_') or (result == 'peak_params_'):
            assert np.all(getattr(tfm1, result)[:, :3])
        else:
            assert np.all(getattr(tfm1, result))

    # Test when object has no data (clear a copy of tfg)
    new_tfg = tfg.copy()
    new_tfg._reset_data_results(clear_signals=True, clear_time=False, clear_results=True, clear_signal=True)
    new_tfg._reset_group_results(length=n_signals)
    tfm2 = new_tfg.get_ERPparam(0, True)
    assert tfm2
    # Check that data info is copied over properly
    for meta_dat in OBJ_DESC['meta_data']:
        assert getattr(tfm2, meta_dat)

def test_fg_get_group(tfg):
    """Check the return of a sub-sampled ERPparamGroup."""

    # Check with list index
    inds1 = [1, 2]
    nfg1 = tfg.get_group(inds1)
    assert isinstance(nfg1, ERPparamGroup)

    # Check with range index
    inds2 = range(0, 2)
    nfg2 = tfg.get_group(inds2)
    assert isinstance(nfg2, ERPparamGroup)

    # Check that settings are copied over properly
    for setting in OBJ_DESC['settings']:
        assert getattr(tfg, setting) == getattr(nfg1, setting)
        assert getattr(tfg, setting) == getattr(nfg2, setting)

    # Check that data info is copied over properly
    for meta_dat in OBJ_DESC['meta_data']:
        assert getattr(nfg1, meta_dat)
        assert getattr(nfg2, meta_dat)

    # Check that the correct data is extracted
    assert_equal(tfg.signals[inds1, :], nfg1.signals)
    assert_equal(tfg.signals[inds2, :], nfg2.signals)

    # Check that the correct results are extracted
    assert [tfg.group_results[ind] for ind in inds1] == nfg1.group_results
    assert [tfg.group_results[ind] for ind in inds2] == nfg2.group_results

def test_fg_to_df(tfg, tbands, skip_if_no_pandas):

    df1 = tfg.to_df(2)
    assert isinstance(df1, pd.DataFrame)
    df2 = tfg.to_df(tbands)
    assert isinstance(df2, pd.DataFrame)

def test_fg_get_filtered_results(tfg):

    res = tfg.get_filtered_results(tfg.time_range, select_highest=True, threshold=None, thresh_param='amplitude', attribute='shape_params', extract_param=False, dict_format = False)
    assert len(res) == 3
    assert res[0].shape == (1,11)
    res_dict = tfg.get_filtered_results(tfg.time_range, select_highest=True, threshold=None, thresh_param='amplitude', attribute='shape_params', extract_param=False, dict_format = True)
    assert type(res_dict[0]) == dict
    assert np.isclose(res_dict[0]['latency'], 0.098)
    res_high_threshold = tfg.get_filtered_results(tfg.time_range, select_highest=True, threshold=100, thresh_param='amplitude', attribute='shape_params', extract_param=False, dict_format = False)
    assert len(res_high_threshold) == 3
    assert (res_high_threshold[0] is None) and (res_high_threshold[1] is None) and (res_high_threshold[2] is None)<|MERGE_RESOLUTION|>--- conflicted
+++ resolved
@@ -215,11 +215,7 @@
                             peak_mode='skewed_gaussian')
 
         tfg = ERPparamGroup(verbose=False, max_n_peaks=4, peak_mode='skewed_gaussian')
-<<<<<<< HEAD
-        tfg.fit(xs, ys, n_jobs=2)
-=======
         tfg.fit(xs, ys)
->>>>>>> 0d1e9085
         out = tfg.get_results()
 
         assert out
