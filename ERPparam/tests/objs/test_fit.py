--- conflicted
+++ resolved
@@ -98,7 +98,6 @@
 
         # Check model results - gaussian parameters
         assert np.allclose(erp_params, tfm.peak_params_[0], [2.0, 1.0, 1.0, 2.0])
-<<<<<<< HEAD
 
 def test_ERPparam_fit_offset():
     """Test ERPparam fit with offset."""
@@ -117,8 +116,6 @@
 
     # Check model results - offset parameters
     assert np.allclose(offset_params, tfm.offset_params_, [1.0, 1.0, 1.0])
-=======
->>>>>>> 02408b4e
 
 def test_ERPparam_fit_measures():
     """Test goodness of fit & error metrics, post model fitting."""
@@ -285,11 +282,8 @@
     tfm = get_tfm()
 
     # Test adding settings
-<<<<<<< HEAD
-    ERPparam_settings = ERPparamSettings([1, 4], 6, 0, 2, "gaussian", False)
-=======
-    ERPparam_settings = ERPparamSettings([1, 4], 6, 0, 2, "gaussian", 0.75, 500)
->>>>>>> 02408b4e
+    ERPparam_settings = ERPparamSettings([1, 4], 6, 0, 2, "gaussian", False, 
+                                         0.75, 500)
     tfm.add_settings(ERPparam_settings)
     for setting in OBJ_DESC['settings']:
         assert getattr(tfm, setting) == getattr(ERPparam_settings, setting)
@@ -416,14 +410,8 @@
     """Test ERPparam fit failures."""
 
     ## Induce a runtime error, and check it runs through
-<<<<<<< HEAD
-    tfm = ERPparam(verbose=False, max_n_peaks=4)
-    tfm._maxfev = 5
-=======
-    tfm = ERPparam(verbose=False)
+    tfm = ERPparam(verbose=False, max_n_peaks=4)
     tfm.maxfev = 5
-
->>>>>>> 02408b4e
     tfm.fit(*simulate_erp(*default_params()))
 
     # Check after failing out of fit, all results are reset
@@ -447,13 +435,8 @@
 def test_ERPparam_debug():
     """Test ERPparam in debug mode, including with fit failures."""
 
-<<<<<<< HEAD
-    tfm = ERPparam(verbose=False, max_n_peaks=4)
-    tfm._maxfev = 5
-=======
-    tfm = ERPparam(verbose=False)
+    tfm = ERPparam(verbose=False, max_n_peaks=4)
     tfm.maxfev = 5
->>>>>>> 02408b4e
 
     tfm.set_debug_mode(True)
     assert tfm._debug is True
