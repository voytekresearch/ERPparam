--- conflicted
+++ resolved
@@ -24,14 +24,8 @@
     - descriptors : descriptors of the object status and model results
     """
 
-<<<<<<< HEAD
     attributes = {'results' : ['gaussian_params_', 'offset_params_', 'peak_params_', 'shape_params_', 'peak_indices_', 'r_squared_', 'error_'],
-                  'settings' : ['peak_width_limits', 'max_n_peaks', 'min_peak_height', 
-                                'peak_threshold', 'fit_offset'],
-=======
-    attributes = {'results' : ['gaussian_params_', 'peak_params_', 'shape_params_', 'peak_indices_', 'r_squared_', 'error_'],
-                  'settings' : ['peak_width_limits', 'max_n_peaks', 'min_peak_height', 'peak_threshold', 'peak_mode'],
->>>>>>> 04d9abf1
+                  'settings' : ['peak_width_limits', 'max_n_peaks', 'min_peak_height', 'peak_threshold', 'peak_mode', 'fit_offset'],
                   'data' : ['signal', 'time'],
                   'meta_data' : ['time_range', 'fs'],
                   'arrays' : ['time', 'signal', 'peak_params_', 'gaussian_params_', 'offset_params_', 'shape_params_'],
