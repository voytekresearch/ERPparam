"""Internal functions to manage info related to ERPparam objects."""

###################################################################################################
###################################################################################################

def get_description():
    """Get dictionary specifying ERPparam attributes, and what kind of data they store.

    Returns
    -------
    attributes : dict
        Mapping of ERPparam object attributes, and what kind of data they are.

    Notes
    -----
    This function organizes public ERPparam object attributes into:

    - results : parameters for and measures of the model
    - settings : model settings
    - data : input data
    - meta_data : meta data of the inputs
    - arrays : data stored in arrays
    - model_components : component pieces of the model
    - descriptors : descriptors of the object status and model results
    """

<<<<<<< HEAD
    attributes = {'results' : ['gaussian_params_', 'offset_params_', 'peak_params_', 'shape_params_', 'peak_indices_', 'r_squared_', 'error_'],
                  'settings' : ['peak_width_limits', 'max_n_peaks', 'min_peak_height', 'peak_threshold', 'peak_mode', 'fit_offset'],
=======
    attributes = {'results' : ['gaussian_params_', 'peak_params_', 'shape_params_', 'peak_indices_', 'r_squared_', 'error_'],
                  'settings' : ['peak_width_limits', 'max_n_peaks', 
                                'min_peak_height', 'peak_threshold', 'peak_mode', 'gauss_overlap_thresh', 'maxfev'],
>>>>>>> 02408b4e
                  'data' : ['signal', 'time'],
                  'meta_data' : ['time_range', 'fs'],
                  'arrays' : ['time', 'signal', 'peak_params_', 'gaussian_params_', 'offset_params_', 'shape_params_'],
                  'model_components' : ['_peak_fit'],
                  'descriptors' : ['has_data', 'has_model', 'n_peaks_']
                  }

    return attributes


def get_peak_indices():
    """Get a mapping from column labels to indices for peak parameters.

    Returns
    -------
    indices : dict
        Mapping of the column labels and indices for the peak parameters.
    """

    indices = {
        'CT' : 0,
        'PW' : 1,
        'BW' : 2,
    }

    return indices


def get_gauss_indices():
    """Get a mapping from column labels to indices for peak parameters.

    Returns
    -------
    indices : dict
        Mapping of the column labels and indices for the peak parameters.
    """

    indices = {
        'MN' : 0,
        'HT' : 1,
        'SD' : 2,
        'SK' : 3,
    }

    return indices


def get_shape_indices():
    """Get a mapping from column labels to indices for rise-decay
     symmetry parameters.

    Returns
    -------
    indices : dict
        Mapping of the column labels and indices for the peak parameters.
    """

    indices = {
        'FWHM' : 0,
        'rise_time' : 1,
        'decay_time' : 2,
        'symmetry' : 3,
        'sharpness' : 4,
        'sharpness_rise' : 5,
        'sharpness_decay' : 6
    }

    return indices

def get_offset_indices():
    """Get a mapping from column labels to indices for offset parameters.

    Returns
    -------
    indices : dict
        Mapping of the column labels and indices for the offset parameters.
    """

    indices = {
        'amplitude' : 0,
        'latency' : 1,
        'slope' : 2,
    }

    return indices


def get_indices(param_type='peak_params'):
    """Get a mapping from column labels to indices for all parameters.

    Parameters
    ----------

    Returns
    -------
    indices : dict
        Mapping of the column labels and indices for all parameters.
    """

    # Get the indices for the specified parameter type
    if param_type=='peak_params':
        indices = get_peak_indices()
    elif param_type == 'gaussian_params':
        indices = get_gauss_indices()
    elif param_type=='shape_params':
        indices = get_shape_indices()
    else:
        raise ValueError('Unknown parameter type: %s' % param_type)

    return indices


def get_info(ERPparam_obj, aspect):
    """Get a selection of information from a ERPparam derived object.

    Parameters
    ----------
    ERPparam_obj : ERPparam or ERPparamGroup
        Object to get attributes from.
    aspect : {'settings', 'meta_data', 'results'}
        Which set of attributes to compare the objects across.

    Returns
    -------
    dict
        The set of specified info from the ERPparam derived object.
    """

    return {key : getattr(ERPparam_obj, key) for key in get_description()[aspect]}<|MERGE_RESOLUTION|>--- conflicted
+++ resolved
@@ -24,14 +24,12 @@
     - descriptors : descriptors of the object status and model results
     """
 
-<<<<<<< HEAD
-    attributes = {'results' : ['gaussian_params_', 'offset_params_', 'peak_params_', 'shape_params_', 'peak_indices_', 'r_squared_', 'error_'],
-                  'settings' : ['peak_width_limits', 'max_n_peaks', 'min_peak_height', 'peak_threshold', 'peak_mode', 'fit_offset'],
-=======
-    attributes = {'results' : ['gaussian_params_', 'peak_params_', 'shape_params_', 'peak_indices_', 'r_squared_', 'error_'],
+    attributes = {'results' : ['gaussian_params_', 'offset_params_', 
+                               'peak_params_', 'shape_params_', 'peak_indices_', 
+                               'r_squared_', 'error_'],
                   'settings' : ['peak_width_limits', 'max_n_peaks', 
-                                'min_peak_height', 'peak_threshold', 'peak_mode', 'gauss_overlap_thresh', 'maxfev'],
->>>>>>> 02408b4e
+                                'min_peak_height', 'peak_threshold', 'peak_mode', 
+                                'fit_offset', 'gauss_overlap_thresh', 'maxfev'],
                   'data' : ['signal', 'time'],
                   'meta_data' : ['time_range', 'fs'],
                   'arrays' : ['time', 'signal', 'peak_params_', 'gaussian_params_', 'offset_params_', 'shape_params_'],
