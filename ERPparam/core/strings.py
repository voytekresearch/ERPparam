"""Formatted strings for printing out ERPparam related information."""

import numpy as np

from ERPparam.core.errors import NoModelError
from ERPparam.version import __version__ as ERPPARAM_VERSION

###################################################################################################
###################################################################################################

## Settings & Globals
# Centering Value - Long & Short options
#   Note: Long CV of 98 is so that the max line length plays nice with notebook rendering
LCV = 98
SCV = 70

###################################################################################################
###################################################################################################

def gen_width_warning_str(time_res, bwl):
    """Generate a string representation of the warning about peak width limits.

    Parameters
    ----------
    time_res : float
        Time resolution.
    bwl : float
        Lower bound peak width limit.

    Returns
    -------
    output : str
        Formatted string of a warning about the peak width limits setting.
    """

    output = '\n'.join([
        '',
        'ERPparam WARNING: Lower-bound peak width limit is < or ~= the time resolution: ' + \
            '{:1.2f} <= {:1.2f}'.format(bwl, time_res),
        '\tLower bounds below time-resolution have no effect ' + \
        '(effective lower bound is the time resolution).',
        '\tToo low a limit may lead to overfitting noise as small bandwidth peaks.',
        '\tWe recommend a lower bound of approximately 2x the time resolution.',
        ''
    ])

    return output


def gen_version_str(concise=False):
    """Generate a string representation of the current version of ERPparam.

    Parameters
    ----------
    concise : bool, optional, default: False
        Whether to print the report in concise mode.

    Returns
    -------
    output : str
        Formatted string of current version.
    """

    str_lst = [

        # Header
        '=',
        '',
        'ERPparam - VERSION',
        '',

        # Version information
        '{}'.format(ERPPARAM_VERSION),

        # Footer
        '',
        '='

    ]

    output = _format(str_lst, concise)

    return output


def gen_settings_str(ERPparam_obj, description=False, concise=False):
    """Generate a string representation of current ERPparam settings.

    Parameters
    ----------
    ERPparam_obj : ERPparam or ERPparamGroup or ERPparamSettings
        Object to access settings from.
    description : bool, optional, default: True
        Whether to also print out a description of the settings.
    concise : bool, optional, default: False
        Whether to print the report in concise mode.

    Returns
    -------
    output : str
        Formatted string of current settings.
    """

    # Parameter descriptions to print out, if requested
    desc = {
        'peak_width_limits' : 'Limits for minimum and maximum peak widths, in Hz.',
        'max_n_peaks'       : 'Maximum number of peaks that can be extracted.',
        'min_peak_height'   : 'Minimum absolute height of a peak, above the aperiodic component.',
        'peak_threshold'    : 'Relative threshold for minimum height required for detecting peaks.',
        }

    # Clear description for printing, if not requested
    if not description:
        desc = {k : '' for k, v in desc.items()}

    # Create output string
    str_lst = [

        # Header
        '=',
        '',
        'ERPparam - SETTINGS',
        '',

        # Settings - include descriptions if requested
        *[el for el in ['Peak Width Limits : {}'.format(ERPparam_obj.peak_width_limits),
                        '{}'.format(desc['peak_width_limits']),
                        'Max Number of Peaks : {}'.format(ERPparam_obj.max_n_peaks),
                        '{}'.format(desc['max_n_peaks']),
                        'Minimum Peak Height : {}'.format(ERPparam_obj.min_peak_height),
                        '{}'.format(desc['min_peak_height']),
                        'Peak Threshold: {}'.format(ERPparam_obj.peak_threshold),
                        '{}'.format(desc['peak_threshold'])] if el != ''],

        # Footer
        '',
        '='
    ]

    output = _format(str_lst, concise)

    return output

def gen_model_exists_str(ERPparam_obj, concise=False):
    """Generate a string warning that a model already exists in the object, and the settings used.

    Parameters
    ----------
    ERPparam_obj : ERPparam or ERPparamGroup
        Object to access settings from.
    concise : bool, optional, default: False
        Whether to print the report in concise mode.

    Notes
    -----
    If fit range is not available, will print out 'XX' for missing values.
    """
    assert ERPparam_obj.has_data
    time_range = ERPparam_obj.time_range
    baseline_ = ERPparam_obj.baseline 

    str_lst = [

        # Header
        '=',
        '',
        'ERPparam Model already exists',
        '',

        # Frequency range information information
        'The model was fit from {:6.3f} to {:6.3f}, using a baseline period of {:6.2f} to {:6.2f}. \
        \nTime and signal inputs given here will be ignored. Re-fit the model or reset the data if neccessary.'.format(time_range[0], time_range[1], baseline_[0], baseline_[1]),

        # Footer
        '',
        '='

    ]

    output = _format(str_lst, concise)

    return output

def gen_time_range_str(ERPparam_obj, concise=False):
    """Generate a string representation of the fit range that was used for the model.

    Parameters
    ----------
    ERPparam_obj : ERPparam or ERPparamGroup
        Object to access settings from.
    concise : bool, optional, default: False
        Whether to print the report in concise mode.

    Notes
    -----
    If fit range is not available, will print out 'XX' for missing values.
    """

    time_range = ERPparam_obj.time_range if ERPparam_obj.has_data else ('XX', 'XX')

    str_lst = [

        # Header
        '=',
        '',
        'ERPparam - FIT RANGE',
        '',

        # Frequency range information information
        'The model was fit from {} to {}.'.format(*time_range),

        # Footer
        '',
        '='

    ]

    output = _format(str_lst, concise)

    return output


def gen_methods_report_str(concise=False):
    """Generate a string representation of instructions for reporting about using ERPparam.

    Parameters
    ----------
    concise : bool, optional, default: False
        Whether to print the report in concise mode.

    Returns
    -------
    output : str
        Formatted string of instructions for methods reporting.
    """

    str_lst = [

        # Header
        '=',
        '',
        'ERPparam - REPORTING',
        '',

        # Methods report information
        'To report on using ERPparam, you should report (at minimum):',
        '',
        '- the code version that was used used',
        '- the algorithm settings that were used',
        '- the time range that was fit',

        # Footer
        '',
        '='
    ]

    output = _format(str_lst, concise)

    return output


def gen_methods_text_str(ERPparam_obj=None):
    """Generate a string representation of a template methods report.

    Parameters
    ----------
    ERPparam_obj : ERPparam or ERPparamGroup, optional
        A ERPparam object with settings information available.
        If None, the text is returned as a template, without values.
    """

    template = (
        "The ERPparam algorithm (version {}) was used to parameterize "
        "neural timeseries. Settings for the algorithm were set as: "
        "peak width limits : {}; "
        "max number of peaks : {}; "
        "minimum peak height : {}; "
        "peak threshold : {}; "
        "ERPs were parameterized across the time range "
        "{} to {}."
        "The time range (baseline period) used for "
        "calculating the noise threshold was {} to {}."
    )

    if ERPparam_obj:
        time_range = ERPparam_obj.time_range if ERPparam_obj.has_data else ('XX', 'XX')
        time_baseline = ERPparam_obj.baseline if ERPparam_obj.has_data else ('XX', 'XX')
    else:
        time_range = ('XX', 'XX')
        time_baseline = ('XX','XX')

    methods_str = template.format(ERPPARAM_VERSION,
                                  ERPparam_obj.peak_width_limits if ERPparam_obj else 'XX',
                                  ERPparam_obj.max_n_peaks if ERPparam_obj else 'XX',
                                  ERPparam_obj.min_peak_height if ERPparam_obj else 'XX',
                                  ERPparam_obj.peak_threshold if ERPparam_obj else 'XX',
                                  *time_range,
                                  *time_baseline)

    return methods_str


def gen_results_fm_str(fm, concise=False):
    """Generate a string representation of model fit results.

    Parameters
    ----------
    fm : ERPparam
        Object to access results from.
    concise : bool, optional, default: False
        Whether to print the report in concise mode.

    Returns
    -------
    output : str
        Formatted string of model results.
    """

    # Returns a null report if no results are available
    if np.all(np.isnan(fm.gaussian_params_)):
        return _no_model_str(concise)

    # Create the formatted strings for printing
    str_lst = [

        # Header
        '=',
        '',
        ' ERP MODEL',
        '',

        # Peak parameters
        '{} peaks were found:'.format(
            len(fm.shape_params_)),
        *['Time: {:6.2f}, Amp: {:6.2f}, Dur: {:5.2f}, Sym: {:4.2f}, Sharp: {:1.4f}'.format(sp[0], sp[1], sp[2], sp[7], sp[8]) \
          for sp in fm.shape_params_],
        '',

        # Goodness of fit
        'Goodness of fit metrics:',
        '     R-squared: {:5.4f}'.format(fm.r_squared_),
        '         Error: {:5.4f}'.format(fm.error_),
        'Adj. R-squared: {:5.4f}'.format(fm.adj_r_squared_),
        '',

        # Footer
        '='
    ]

    output = _format(str_lst, concise)

    return output


def gen_results_fg_str(fg, concise=False):
    """Generate a string representation of group fit results.

    Parameters
    ----------
    fg : ERPparamGroup
        Object to access results from.
    concise : bool, optional, default: False
        Whether to print the report in concise mode.

    Returns
    -------
    output : str
        Formatted string of results.

    Raises
    ------
    NoModelError
        If no model fit data is available to report.
    """

    if not fg.has_model:
        raise NoModelError("No model fit results are available, can not proceed.")

    # Extract all the relevant data for printing
    n_peaks = len(fg.get_params('shape_params'))
    r2s = fg.get_params('r_squared')
    adjr2s = fg.get_params('adj_r_squared')
    errors = fg.get_params('error')
<<<<<<< HEAD
    bws = fg.get_params('shape_params', 'width')[:,0]
    pws = fg.get_params('shape_params', 'amplitude')[:,0]
=======
    bws = fg.get_params('shape_params', 'BW')[:,0]
    pws = fg.get_params('shape_params', 'PW')[:,0]
>>>>>>> 0fe6b791
    symmetry = fg.get_params('shape_params', 'symmetry')[:,0]
    sharpness = fg.get_params('shape_params', 'sharpness')[:,0]

    # Check if there are any power spectra that failed to fit
    n_failed = fg.n_null_#sum(np.isnan(bws))

    str_lst = [

        # Header
        '=',
        '',
        ' ERPparam - GROUP RESULTS',
        '',

        # Group information
        'Number of events in the group: {}'.format(len(fg.group_results)),
        *[el for el in ['{} Events failed to fit'.format(n_failed)] if n_failed],
        '',

        # Frequency range and resolution
        'The model was run on the time range {} \u2013 {} s'.format( np.round(fg.time_range[0], decimals=3), np.round(fg.time_range[1], decimals=3)),
        'The baseline variance was calculated on {} \u2013 {} s'.format( np.round(fg.baseline[0], decimals=3), np.round(fg.baseline[1], decimals=3)),
        'Time resolution is {0} s'.format('%.2E' % fg.time_res),
        '',

        # Aperiodic parameters - knee fit status, and quick exponent description
        # 'Power spectra were fit {} a knee.'.format(\
        #     'with' if fg.aperiodic_mode == 'knee' else 'without'),
        # '',
        'Peak Fit Values:',
        'Amplitudes - Min: {:6.2f}, Max: {:6.2f}, Mean: {:5.2f}'
        .format(np.nanmin(pws), np.nanmax(pws), np.nanmean(pws)),
        'Bandwidths - Min: {:6.3f}, Max: {:6.3f}, Mean: {:5.3f}'
        .format(np.nanmin(bws), np.nanmax(bws), np.nanmean(bws)),
        '  Symmetry - Min: {:6.3f}, Max: {:6.3f}, Mean: {:5.3f}'
        .format(np.nanmin(symmetry), np.nanmax(symmetry), np.nanmean(symmetry)),
        '  Sharpness - Min: {:6.3f}, Max: {:6.3f}, Mean: {:5.3f}'
        .format(np.nanmin(sharpness), np.nanmax(sharpness), np.nanmean(sharpness)),
        '',

        # Peak Parameters
        'In total {} peaks were extracted from the group'
        .format(n_peaks),
        '',

        # Goodness of fit
        'Goodness of fit metrics:',
        '        R2s -  Min: {:6.3f}, Max: {:6.3f}, Mean: {:5.3f}'
        .format(np.nanmin(r2s), np.nanmax(r2s), np.nanmean(r2s)),
        '     Errors -  Min: {:6.3f}, Max: {:6.3f}, Mean: {:5.3f}'
        .format(np.nanmin(errors), np.nanmax(errors), np.nanmean(errors)),
        'Adjusted R2s -  Min: {:6.3f}, Max: {:6.3f}, Mean: {:5.3f}'
        .format(np.nanmin(adjr2s), np.nanmax(adjr2s), np.nanmean(adjr2s)),
        '',

        # Footer
        '='
    ]

    output = _format(str_lst, concise)

    return output


def gen_issue_str(concise=False):
    """Generate a string representation of instructions to report an issue.

    Parameters
    ----------
    concise : bool, optional, default: False
        Whether to print the report in a concise mode, or not.

    Returns
    -------
    output : str
        Formatted string of how to provide feedback.
    """

    str_lst = [

        # Header
        '=',
        '',
        'ERPparam - ISSUE REPORTING',
        '',

        # Reporting bugs
        'Please report any bugs or unexpected errors on Github.',
        '',

        # Reporting a weird fit
        'If ERPparam gives you any weird / bad fits, please let us know!',
        'To do so, send us a ERPparam report, and a ERPparam data file, ',
        '',
        'With a ERPparam object (fm), after fitting, run the following commands:',
        "fm.create_report('ERPparam_bad_fit_report')",
        "fm.save('ERPparam_bad_fit_data', True, True, True)",
        '',
        'Send the generated files to us.',
        'We will have a look, and provide any feedback we can.',
        '',

        # Contact
        'Contact address: voytekresearch@gmail.com',
        '',

        # Footer
        '='
    ]

    output = _format(str_lst, concise)

    return output


def _format(str_lst, concise):
    """Format a string for printing.

    Parameters
    ----------
    str_lst : list of str
        List containing all elements for the string, each element representing a line.
    concise : bool, optional, default: False
        Whether to print the report in a concise mode, or not.

    Returns
    -------
    output : str
        Formatted string, ready for printing.
    """

    # Set centering value - use a smaller value if in concise mode
    center_val = SCV if concise else LCV

    # Expand the section markers to full width
    str_lst[0] = str_lst[0] * center_val
    str_lst[-1] = str_lst[-1] * center_val

    # Drop blank lines, if concise
    str_lst = list(filter(lambda x: x != '', str_lst)) if concise else str_lst

    # Convert list to a single string representation, centering each line
    output = '\n'.join([string.center(center_val) for string in str_lst])

    return output


def _no_model_str(concise=False):
    """Creates a null report, for use if the model fit failed, or is unavailable.

    Parameters
    ----------
    concise : bool, optional, default: False
        Whether to print the report in a concise mode, or not.
    """

    str_lst = [
        '=',
        '',
        'Model fit has not been run, or fitting was unsuccessful.',
        '',
        '='
    ]

    output = _format(str_lst, concise)

    return output<|MERGE_RESOLUTION|>--- conflicted
+++ resolved
@@ -381,13 +381,8 @@
     r2s = fg.get_params('r_squared')
     adjr2s = fg.get_params('adj_r_squared')
     errors = fg.get_params('error')
-<<<<<<< HEAD
     bws = fg.get_params('shape_params', 'width')[:,0]
     pws = fg.get_params('shape_params', 'amplitude')[:,0]
-=======
-    bws = fg.get_params('shape_params', 'BW')[:,0]
-    pws = fg.get_params('shape_params', 'PW')[:,0]
->>>>>>> 0fe6b791
     symmetry = fg.get_params('shape_params', 'symmetry')[:,0]
     sharpness = fg.get_params('shape_params', 'sharpness')[:,0]
 
