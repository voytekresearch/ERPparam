--- conflicted
+++ resolved
@@ -194,14 +194,9 @@
         length : int, optional, default: 0
             Length of list of empty lists to initialize. If 0, creates a single empty list.
         """
-<<<<<<< HEAD
-        format_dict = { 'gaussian_params_' : np.ones([0,3])*np.nan,
+        format_dict = { 'gaussian_params_' : np.ones([0,4])*np.nan,
                         'offset_params_' : np.ones([0,3])*np.nan,
-                        'peak_params_' : np.ones([0,3])*np.nan,
-=======
-        format_dict = { 'gaussian_params_' : np.ones([0,4])*np.nan,
                         'peak_params_' : np.ones([0,4])*np.nan,
->>>>>>> 04d9abf1
                         'shape_params_' : np.ones([0,7])*np.nan,
                         'r_squared_': np.nan,
                         'error_' : np.nan,
