--- conflicted
+++ resolved
@@ -235,16 +235,10 @@
         if np.any(self.time):
             self._reset_data_results(True, True, True)
             self._reset_group_results()
-
-<<<<<<< HEAD
-        #output of prepare data: time, signal, time_range, baseline_signal, baseline, uncropped_signal, uncropped_time, fs, time_res
-        self.time, self.signals, self.time_range, self.baseline_signals, self.baseline, self.uncropped_signals, self.uncropped_time, self.fs, self.time_res = \
-            self._prepare_data(time=time, signal=signals, time_range=time_range, signal_dim=2)
-=======
+            
         #output of prepare data: time, signal, time_range, baseline_signal, baseline, uncropped signal, uncropped time, fs, time-res
         self.time, self.signals, self.time_range, self.baseline_signal, self.baseline, self.uncropped_signals, self.uncropped_time, self.fs, self.time_res \
             = self._prepare_data(time=time, signal=signals, time_range=time_range, baseline=baseline, signal_dim=2)
->>>>>>> 53c54662
 
 
     def report(self, time=None, signals=None, time_range=None, n_jobs=1, progress=None):
@@ -298,13 +292,9 @@
         """
 
         # If times & power spectra provided together, add data to object
-<<<<<<< HEAD
         if signals is not None:
-            self._add_data(time, signals, time_range)
-=======
-        if time is not None and signals is not None:
             self._add_data(time, signals, time_range, baseline)
->>>>>>> 53c54662
+
 
         # Check that data is available
         if not self.has_data:
@@ -321,13 +311,8 @@
         if n_jobs == 1:
             self._reset_group_results(len(self.signals))
             for ind, signal in \
-<<<<<<< HEAD
                 _progress(enumerate(self.signals), progress, len(self)):
                 self._fit(time=self.time, signal=signal, time_range=self.time_range, baseline=self.baseline)
-=======
-                _progress(enumerate(signals), progress, len(self)):
-                self._fit(time=time, signal=signal, time_range=time_range)
->>>>>>> 53c54662
                 self.group_results[ind] = self._get_results()
 
         # Run in parallel
